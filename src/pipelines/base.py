import numpy as np
import pandas as pd
import torch
from omegaconf import DictConfig, ListConfig


class BasePipeline:
    """Base class for pipelines."""

    def __init__(
        self,
        config: DictConfig | ListConfig,
        device: str | torch.device | None = None,
<<<<<<< HEAD
        output_dir: str = "output",
        debug: bool = False,
        **kwargs,
    ):
        self.config = config
        self.device = device
        self.output_dir = output_dir
        self.debug = debug
=======
        verbose: bool = True,
    ):
        self.config = config
        self.device = device
        self.verbose = verbose
>>>>>>> a330a6d2

    def train(
        self,
        train_sentences: pd.Series,
        train_labels: pd.Series,
        val_sentences: pd.Series,
        val_labels: pd.Series,
    ) -> tuple[np.ndarray, np.ndarray]:
        """Train the model and make predictions for the training and validation set."""
        raise NotImplementedError()

    def predict(self, sentences: pd.Series) -> np.ndarray:
        """Make predictions for the given sentences."""
        raise NotImplementedError()<|MERGE_RESOLUTION|>--- conflicted
+++ resolved
@@ -11,22 +11,16 @@
         self,
         config: DictConfig | ListConfig,
         device: str | torch.device | None = None,
-<<<<<<< HEAD
         output_dir: str = "output",
         debug: bool = False,
+        verbose: bool = True,
         **kwargs,
     ):
         self.config = config
         self.device = device
         self.output_dir = output_dir
         self.debug = debug
-=======
-        verbose: bool = True,
-    ):
-        self.config = config
-        self.device = device
         self.verbose = verbose
->>>>>>> a330a6d2
 
     def train(
         self,
